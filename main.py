--- conflicted
+++ resolved
@@ -58,12 +58,6 @@
                         help='number of hidden atom features in conv layers')
     parser.add_argument('--h-fea-len', default=128, type=int, metavar='N',
                         help='number of hidden features after pooling')
-<<<<<<< HEAD
-    parser.add_argument('--n-conv', default=3, type=int, metavar='N', help='number of conv layers')
-    parser.add_argument('--n-h', default=1, type=int, metavar='N', help='number of hidden layers after pooling')
-    parser.add_argument('--best_mae_error', default=1e10, type=float, metavar='N', help='best mae error (default: 1e10)')
-
-=======
     parser.add_argument('--n-conv', default=3, type=int, metavar='N',
                         help='number of conv layers')
     parser.add_argument('--n-h', default=1, type=int, metavar='N',
@@ -71,12 +65,12 @@
     parser.add_argument('--best_mae_error', default=1e10, type=float, metavar='N',
                         help='best mae error (default: 1e10)')
     parser.add_argument('--graph_type', default="cgcnn", type=str, metavar="GRAPH",
-                        help='type of graph convolutional network (cgcnn or mpnn)') 
->>>>>>> 070b70d3
+                        help='type of graph convolutional network (cgcnn or mpnn)')
     args = parser.parse_args(sys.argv[1:])
     return args
 
 best_mae_error = 1e10
+
 
 def main():
     global best_mae_error
